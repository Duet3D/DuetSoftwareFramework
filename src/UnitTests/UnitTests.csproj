﻿<Project Sdk="Microsoft.NET.Sdk">

  <PropertyGroup>
    <TargetFramework>net5.0</TargetFramework>
    <IsPackable>false</IsPackable>
    <LangVersion>default</LangVersion>
    <Authors>Christian Hammacher</Authors>
    <Company>Duet3D Ltd</Company>
    <PackageRequireLicenseAcceptance>true</PackageRequireLicenseAcceptance>
    <PackageLicenseExpression>GPL-3.0</PackageLicenseExpression>
  </PropertyGroup>

  <ItemGroup>
<<<<<<< HEAD
    <PackageReference Include="nunit" Version="3.13.0" />
=======
    <PackageReference Include="nunit" Version="3.13.1" />
>>>>>>> 2ba09042
    <PackageReference Include="NUnit3TestAdapter" Version="3.17.0">
      <PrivateAssets>all</PrivateAssets>
      <IncludeAssets>runtime; build; native; contentfiles; analyzers; buildtransitive</IncludeAssets>
    </PackageReference>
    <PackageReference Include="Microsoft.NET.Test.Sdk" Version="16.8.3" />
  </ItemGroup>

  <ItemGroup>
    <ProjectReference Include="..\DuetAPI\DuetAPI.csproj" />
    <ProjectReference Include="..\DuetControlServer\DuetControlServer.csproj" />
  </ItemGroup>

  <ItemGroup>
    <None Update="File\GCodes\Circle.gcode">
      <CopyToOutputDirectory>Never</CopyToOutputDirectory>
    </None>
    <None Update="File\GCodes\config.g">
      <CopyToOutputDirectory>Never</CopyToOutputDirectory>
    </None>
    <None Update="File\GCodes\Cura.gcode">
      <CopyToOutputDirectory>Never</CopyToOutputDirectory>
    </None>
    <None Update="File\GCodes\Simplify3D.gcode">
      <CopyToOutputDirectory>Never</CopyToOutputDirectory>
    </None>
    <None Update="File\GCodes\Slic3r.gcode">
      <CopyToOutputDirectory>Never</CopyToOutputDirectory>
    </None>
    <None Update="Machine\JSON\patch.json">
      <CopyToOutputDirectory>Never</CopyToOutputDirectory>
    </None>
    <None Update="Machine\testModel.json">
      <CopyToOutputDirectory>PreserveNewest</CopyToOutputDirectory>
    </None>
    <None Update="Utility\heightmap.csv">
      <CopyToOutputDirectory>PreserveNewest</CopyToOutputDirectory>
    </None>
  </ItemGroup>

</Project><|MERGE_RESOLUTION|>--- conflicted
+++ resolved
@@ -11,11 +11,7 @@
   </PropertyGroup>
 
   <ItemGroup>
-<<<<<<< HEAD
-    <PackageReference Include="nunit" Version="3.13.0" />
-=======
     <PackageReference Include="nunit" Version="3.13.1" />
->>>>>>> 2ba09042
     <PackageReference Include="NUnit3TestAdapter" Version="3.17.0">
       <PrivateAssets>all</PrivateAssets>
       <IncludeAssets>runtime; build; native; contentfiles; analyzers; buildtransitive</IncludeAssets>
