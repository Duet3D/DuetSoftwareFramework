﻿<Project Sdk="Microsoft.NET.Sdk.Web">

  <PropertyGroup>
    <TargetFramework>net6.0</TargetFramework>
    <AspNetCoreHostingModel>InProcess</AspNetCoreHostingModel>
    <Authors>Christian Hammacher</Authors>
    <Company>Duet3D Ltd</Company>
<<<<<<< HEAD
    <Version>3.5.0-b1</Version>
=======
    <Version>3.4.5</Version>
>>>>>>> 29c672a3
    <PackageLicenseExpression>GPL-3.0</PackageLicenseExpression>
    <PackageRequireLicenseAcceptance>true</PackageRequireLicenseAcceptance>
    <RepositoryUrl>https://github.com/Duet3D/DuetSoftwareFramework.git</RepositoryUrl>
    <RepositoryType>git</RepositoryType>
    <PackageProjectUrl>https://github.com/Duet3D/DuetSoftwareFramework</PackageProjectUrl>
    <Copyright>Duet3D Ltd</Copyright>
  </PropertyGroup>

  <ItemGroup>
    <RuntimeHostConfigurationOption Include="System.Globalization.Invariant" Value="true" />
  </ItemGroup>

  <PropertyGroup Condition="'$(Configuration)|$(Platform)'=='Debug|AnyCPU'">
    <DocumentationFile></DocumentationFile>
    <DefineConstants>DEBUG;TRACE</DefineConstants>
  </PropertyGroup>

  <PropertyGroup Condition="'$(Configuration)|$(Platform)'=='Release|AnyCPU'">
    <DocumentationFile>DuetWebServer.xml</DocumentationFile>
  </PropertyGroup>

  <ItemGroup>
    <PackageReference Include="Microsoft.AspNetCore.WebSockets" Version="2.2.1" />
    <PackageReference Include="Microsoft.Extensions.Hosting" Version="6.0.1" />
    <PackageReference Include="Microsoft.Extensions.Hosting.Systemd" Version="6.0.0" />
    <PackageReference Include="Nito.AsyncEx" Version="5.1.2" />
    <PackageReference Include="System.Formats.Asn1" Version="6.0.0" />
  </ItemGroup>

  <ItemGroup>
    <ProjectReference Include="..\DuetAPIClient\DuetAPIClient.csproj" />
    <ProjectReference Include="..\DuetAPI\DuetAPI.csproj" />
    <ProjectReference Include="..\LinuxApi\LinuxApi.csproj" />
  </ItemGroup>

  <ItemGroup>
    <DotNetCliToolReference Include="DotnetPublishSsh" Version="0.1.0" />
  </ItemGroup>

</Project><|MERGE_RESOLUTION|>--- conflicted
+++ resolved
@@ -1,15 +1,11 @@
 ﻿<Project Sdk="Microsoft.NET.Sdk.Web">
 
   <PropertyGroup>
-    <TargetFramework>net6.0</TargetFramework>
+    <TargetFramework>net7.0</TargetFramework>
     <AspNetCoreHostingModel>InProcess</AspNetCoreHostingModel>
     <Authors>Christian Hammacher</Authors>
     <Company>Duet3D Ltd</Company>
-<<<<<<< HEAD
     <Version>3.5.0-b1</Version>
-=======
-    <Version>3.4.5</Version>
->>>>>>> 29c672a3
     <PackageLicenseExpression>GPL-3.0</PackageLicenseExpression>
     <PackageRequireLicenseAcceptance>true</PackageRequireLicenseAcceptance>
     <RepositoryUrl>https://github.com/Duet3D/DuetSoftwareFramework.git</RepositoryUrl>
@@ -33,10 +29,10 @@
 
   <ItemGroup>
     <PackageReference Include="Microsoft.AspNetCore.WebSockets" Version="2.2.1" />
-    <PackageReference Include="Microsoft.Extensions.Hosting" Version="6.0.1" />
-    <PackageReference Include="Microsoft.Extensions.Hosting.Systemd" Version="6.0.0" />
+    <PackageReference Include="Microsoft.Extensions.Hosting" Version="7.0.0" />
+    <PackageReference Include="Microsoft.Extensions.Hosting.Systemd" Version="7.0.0" />
     <PackageReference Include="Nito.AsyncEx" Version="5.1.2" />
-    <PackageReference Include="System.Formats.Asn1" Version="6.0.0" />
+    <PackageReference Include="System.Formats.Asn1" Version="7.0.0" />
   </ItemGroup>
 
   <ItemGroup>
