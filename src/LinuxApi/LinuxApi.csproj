--- conflicted
+++ resolved
@@ -1,13 +1,9 @@
 ﻿<Project Sdk="Microsoft.NET.Sdk">
   <PropertyGroup>
-      <TargetFramework>net6.0</TargetFramework>
+      <TargetFramework>net7.0</TargetFramework>
       <PackageRequireLicenseAcceptance>true</PackageRequireLicenseAcceptance>
       <PackageLicenseExpression>LGPL-3.0</PackageLicenseExpression>
-<<<<<<< HEAD
       <Version>3.5.0-b1</Version>
-=======
-      <Version>3.4.5</Version>
->>>>>>> 29c672a3
   </PropertyGroup>
 
   <PropertyGroup>
