--- conflicted
+++ resolved
@@ -4,11 +4,7 @@
       <TargetFramework>net5.0</TargetFramework>
       <PackageRequireLicenseAcceptance>true</PackageRequireLicenseAcceptance>
       <PackageLicenseExpression>LGPL-3.0</PackageLicenseExpression>
-<<<<<<< HEAD
-      <Version>3.3.0</Version>
-=======
-      <Version>3.2.2</Version>
->>>>>>> 2ba09042
+      <Version>3.3-b1</Version>
   </PropertyGroup>
 
   <PropertyGroup>
