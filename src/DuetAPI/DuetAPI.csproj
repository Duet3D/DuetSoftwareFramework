--- conflicted
+++ resolved
@@ -1,13 +1,9 @@
 ﻿<Project Sdk="Microsoft.NET.Sdk">
   <PropertyGroup>
-    <TargetFrameworks>netstandard2.0;netstandard2.1;net6.0</TargetFrameworks>
+    <TargetFrameworks>netstandard2.0;netstandard2.1;net6.0;net7.0</TargetFrameworks>
     <Authors>Christian Hammacher</Authors>
     <Company>Duet3D Ltd</Company>
-<<<<<<< HEAD
     <Version>3.5.0-b1</Version>
-=======
-    <Version>3.4.5</Version>
->>>>>>> 29c672a3
     <PackageRequireLicenseAcceptance>true</PackageRequireLicenseAcceptance>
     <PackageLicenseExpression>LGPL-3.0-or-later</PackageLicenseExpression>
     <GeneratePackageOnBuild>true</GeneratePackageOnBuild>
@@ -33,11 +29,7 @@
   </ItemGroup>
 
   <ItemGroup>
-<<<<<<< HEAD
-    <PackageReference Include="System.Text.Json" Version="6.0.6" />
-=======
-    <PackageReference Include="System.Text.Json" Version="6.0.7" />
->>>>>>> 29c672a3
+    <PackageReference Include="System.Text.Json" Version="7.0.0" />
   </ItemGroup>
 
 </Project>