--- conflicted
+++ resolved
@@ -6,11 +6,7 @@
     <Company>Duet3D Ltd</Company>
     <PackageRequireLicenseAcceptance>true</PackageRequireLicenseAcceptance>
     <PackageLicenseExpression>LGPL-3.0-or-later</PackageLicenseExpression>
-<<<<<<< HEAD
     <Version>3.5.0-b1</Version>
-=======
-    <Version>3.4.4.2</Version>
->>>>>>> eb2f9ff9
     <GeneratePackageOnBuild>true</GeneratePackageOnBuild>
     <Description>Official remote HTTP API client for Duet3D boards (supports standalone and SBC mode)</Description>
     <PackageProjectUrl>https://github.com/Duet3D/DuetSoftwareFramework</PackageProjectUrl>
