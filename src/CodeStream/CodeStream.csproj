<Project Sdk="Microsoft.NET.Sdk">

  <PropertyGroup>
    <OutputType>Exe</OutputType>
    <TargetFramework>net6.0</TargetFramework>
    <TrimUnusedDependencies>true</TrimUnusedDependencies>
<<<<<<< HEAD
    <Version>3.5.0-b1</Version>
=======
    <Version>3.4.3</Version>
>>>>>>> 7cacaf17
    <RepositoryType>git</RepositoryType>
    <RepositoryUrl>https://github.com/Duet3D/DuetSoftwareFramework.git</RepositoryUrl>
    <PackageLicenseExpression>GPL-3.0</PackageLicenseExpression>
    <Authors>Christian Hammacher</Authors>
    <Company>Duet3D Ltd</Company>
    <PackageProjectUrl>https://github.com/Duet3D/DuetSoftwareFramework</PackageProjectUrl>
    <Copyright>Duet3D Ltd</Copyright>
  </PropertyGroup>

  <ItemGroup>
    <DotNetCliToolReference Include="DotnetPublishSsh" Version="0.1.0" />
  </ItemGroup>

  <ItemGroup>
    <ProjectReference Include="..\..\src\DuetAPIClient\DuetAPIClient.csproj" />
  </ItemGroup>

</Project><|MERGE_RESOLUTION|>--- conflicted
+++ resolved
@@ -1,14 +1,10 @@
-<Project Sdk="Microsoft.NET.Sdk">
+﻿<Project Sdk="Microsoft.NET.Sdk">
 
   <PropertyGroup>
     <OutputType>Exe</OutputType>
     <TargetFramework>net6.0</TargetFramework>
     <TrimUnusedDependencies>true</TrimUnusedDependencies>
-<<<<<<< HEAD
     <Version>3.5.0-b1</Version>
-=======
-    <Version>3.4.3</Version>
->>>>>>> 7cacaf17
     <RepositoryType>git</RepositoryType>
     <RepositoryUrl>https://github.com/Duet3D/DuetSoftwareFramework.git</RepositoryUrl>
     <PackageLicenseExpression>GPL-3.0</PackageLicenseExpression>
