--- conflicted
+++ resolved
@@ -1111,13 +1111,6 @@
                     }
                     break;
 
-<<<<<<< HEAD
-=======
-                // Pop
-                case 121:
-                    await Updater.WaitForFullUpdate(code.CancellationToken);      // This may change inputs[].active, so sync the OM here
-                    break;
-
                 // Query object model
                 case 409:
                     if (code.HasParameter('I') && !string.IsNullOrWhiteSpace(code.Result.Content))
@@ -1127,7 +1120,6 @@
                     }
                     break;
 
->>>>>>> cea65eb2
                 // Select movement queue number
                 case 596:
                     _logger.Debug("Requesting full model update after M596");
