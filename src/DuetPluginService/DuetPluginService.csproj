--- conflicted
+++ resolved
@@ -2,15 +2,11 @@
 
   <PropertyGroup>
     <OutputType>Exe</OutputType>
-    <TargetFramework>net6.0</TargetFramework>
+    <TargetFramework>net7.0</TargetFramework>
     <LangVersion>default</LangVersion>
     <Authors>Christian Hammacher</Authors>
     <Company>Duet3D Ltd</Company>
-<<<<<<< HEAD
     <Version>3.5.0-b1</Version>
-=======
-    <Version>3.4.5</Version>
->>>>>>> 29c672a3
     <PackageLicenseExpression>GPL-3.0</PackageLicenseExpression>
     <PackageRequireLicenseAcceptance>true</PackageRequireLicenseAcceptance>
     <RepositoryUrl>https://github.com/Duet3D/DuetSoftwareFramework.git</RepositoryUrl>
@@ -21,7 +17,7 @@
 
   <ItemGroup>
     <PackageReference Include="Nito.AsyncEx" Version="5.1.2" />
-    <PackageReference Include="NLog" Version="5.0.5" />
+    <PackageReference Include="NLog" Version="5.1.0" />
   </ItemGroup>
 
   <ItemGroup>
