--- conflicted
+++ resolved
@@ -6,11 +6,7 @@
     <Company>Duet3D Ltd</Company>
     <PackageRequireLicenseAcceptance>true</PackageRequireLicenseAcceptance>
     <PackageLicenseExpression>LGPL-3.0-or-later</PackageLicenseExpression>
-<<<<<<< HEAD
-    <Version>3.3.0</Version>
-=======
-    <Version>3.2.2</Version>
->>>>>>> 2ba09042
+    <Version>3.3-b1</Version>
     <GeneratePackageOnBuild>true</GeneratePackageOnBuild>
     <Description>Official client API library for Duet Software Framework (Duet 3) by Duet3D</Description>
     <PackageProjectUrl>https://github.com/Duet3D/DuetSoftwareFramework</PackageProjectUrl>
