<Project Sdk="Microsoft.NET.Sdk">

  <PropertyGroup>
    <OutputType>Exe</OutputType>
    <TargetFramework>net6.0</TargetFramework>
    <Authors>Christian Hammacher</Authors>
    <Company>Duet3D Ltd</Company>
    <PackageLicenseExpression>GPL-3.0</PackageLicenseExpression>
    <Copyright>Duet3D Ltd</Copyright>
    <PackageProjectUrl>https://github.com/Duet3D/DuetSoftwareFramework</PackageProjectUrl>
    <RepositoryUrl>https://github.com/Duet3D/DuetSoftwareFramework.git</RepositoryUrl>
    <RepositoryType>git</RepositoryType>
<<<<<<< HEAD
    <Version>3.5.0-b1</Version>
=======
    <Version>3.4.3</Version>
>>>>>>> 7cacaf17
  </PropertyGroup>

  <ItemGroup>
    <ProjectReference Include="..\DuetAPIClient\DuetAPIClient.csproj" />
  </ItemGroup>

  <ItemGroup>
    <DotNetCliToolReference Include="DotnetPublishSsh" Version="0.1.0" />
  </ItemGroup>

</Project><|MERGE_RESOLUTION|>--- conflicted
+++ resolved
@@ -1,4 +1,4 @@
-<Project Sdk="Microsoft.NET.Sdk">
+﻿<Project Sdk="Microsoft.NET.Sdk">
 
   <PropertyGroup>
     <OutputType>Exe</OutputType>
@@ -10,11 +10,7 @@
     <PackageProjectUrl>https://github.com/Duet3D/DuetSoftwareFramework</PackageProjectUrl>
     <RepositoryUrl>https://github.com/Duet3D/DuetSoftwareFramework.git</RepositoryUrl>
     <RepositoryType>git</RepositoryType>
-<<<<<<< HEAD
     <Version>3.5.0-b1</Version>
-=======
-    <Version>3.4.3</Version>
->>>>>>> 7cacaf17
   </PropertyGroup>
 
   <ItemGroup>
