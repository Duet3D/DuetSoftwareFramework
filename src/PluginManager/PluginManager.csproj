--- conflicted
+++ resolved
@@ -2,7 +2,7 @@
 
   <PropertyGroup>
     <OutputType>Exe</OutputType>
-    <TargetFramework>net6.0</TargetFramework>
+    <TargetFramework>net7.0</TargetFramework>
     <Authors>Christian Hammacher</Authors>
     <Company>Duet3D Ltd</Company>
     <PackageLicenseExpression>GPL-3.0</PackageLicenseExpression>
@@ -10,11 +10,7 @@
     <PackageProjectUrl>https://github.com/Duet3D/DuetSoftwareFramework</PackageProjectUrl>
     <RepositoryUrl>https://github.com/Duet3D/DuetSoftwareFramework.git</RepositoryUrl>
     <RepositoryType>git</RepositoryType>
-<<<<<<< HEAD
     <Version>3.5.0-b1</Version>
-=======
-    <Version>3.4.5</Version>
->>>>>>> 29c672a3
   </PropertyGroup>
 
   <ItemGroup>
