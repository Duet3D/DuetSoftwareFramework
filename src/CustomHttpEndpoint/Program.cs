--- conflicted
+++ resolved
@@ -85,17 +85,6 @@
     Console.WriteLine("Error: Cannot use --exec parameter if method equals WebSocket");
 }
 
-<<<<<<< HEAD
-        /// <summary>
-        /// URI to relay the incoming request to
-        /// </summary>
-        private static string? _uri = null;
-
-        /// <summary>
-        /// Command arguments for the binary to start
-        /// </summary>
-        private static string? _args = null;
-=======
 // Create a new Command connection
 CommandConnection connection = new();
 try
@@ -110,7 +99,6 @@
     }
     return 1;
 }
->>>>>>> d482b76b
 
 // Create a new HTTP GET endpoint and keep listening for new requests
 try
@@ -124,68 +112,7 @@
 
         if (method == HttpEndpointType.WebSocket)
         {
-<<<<<<< HEAD
-            // Parse the command line arguments
-            string? lastArg = null, socketPath = Defaults.FullSocketPath, ns = "custom-http-endpoint", path = "demo";
-            foreach (string arg in args)
-            {
-                if (lastArg == "-s" || lastArg == "--socket")
-                {
-                    socketPath = arg;
-                }
-                else if (lastArg == "-m" || lastArg == "--method")
-                {
-                    if (!Enum.TryParse(arg, true, out _method))
-                    {
-                        Console.WriteLine("Error: Invalid HTTP method");
-                        return 2;
-                    }
-                }
-                else if (lastArg == "-n" || lastArg == "--namespace")
-                {
-                    ns = arg;
-                }
-                else if (lastArg == "-p" || lastArg == "--path")
-                {
-                    path = arg;
-                }
-                else if (lastArg == "-e" || lastArg == "--exec")
-                {
-                    _cmd = arg;
-                }
-                else if (lastArg == "-u" || lastArg == "--uri")
-                {
-                    _uri = arg;
-                }
-                else if (lastArg == "-a" || lastArg == "--args")
-                {
-                    _args = arg;
-                }
-                else if (arg == "-q" || lastArg == "--quiet")
-                {
-                    _quiet = true;
-                }
-                else if (arg == "-h" || arg == "--help")
-                {
-                    Console.WriteLine("Create a custom HTTP endpoint in the format /machine/{namespace}/{path}");
-                    Console.WriteLine("Available command line options:");
-                    Console.WriteLine("-s, --socket <socket>: UNIX socket to connect to");
-                    Console.WriteLine("-m, --method [GET, POST, PUT, PATCH, TRACE, DELETE, OPTIONS, WebSocket]: HTTP method to use (defaults to GET)");
-                    Console.WriteLine("-n, --namespace <namespace>: Namespace to use (defaults to custom-http-endpoint)");
-                    Console.WriteLine("-p, --path <path>: HTTP query path (defaults to demo)");
-                    Console.WriteLine("-e, --exec <executable>: Command to execute when an HTTP query is received, stdout and stderr are returned as the response body");
-                    Console.WriteLine("-u, --uri <uri>: Tell the web server to relay the incoming request to another server specified by the URI");
-                    Console.WriteLine("-a, --args <arguments>: Arguments for the executable command. Query values in % chars are replaced with query options (e.g. %myvalue%). Not applicable for WebSockets");
-                    Console.WriteLine("-q, --quiet: Do not display info text");
-                    Console.WriteLine("-h, --help: Displays this text");
-                    return 0;
-                }
-                lastArg = arg;
-            }
-            if (_method == HttpEndpointType.WebSocket && (!string.IsNullOrWhiteSpace(_cmd) || !string.IsNullOrWhiteSpace(_args)))
-=======
             if (websocketConnected)
->>>>>>> d482b76b
             {
                 await requestConnection.SendResponse(1000, "Demo application only supports one WebSocket connection");
                 return;
@@ -269,9 +196,6 @@
                     args = args.Replace($"%{kv.Key}%", kv.Value);
                 }
 
-<<<<<<< HEAD
-                if (!string.IsNullOrWhiteSpace(_cmd))
-=======
                 // Prepare the process start info
                 using Process process = new()
                 {
@@ -295,48 +219,9 @@
                     await requestConnection.SendResponse(200, output, HttpResponseType.PlainText);
                 }
                 else
->>>>>>> d482b76b
                 {
                     await requestConnection.SendResponse(501, "Failed to start process", HttpResponseType.StatusCode);
                 }
-                else if (!string.IsNullOrWhiteSpace(_uri))
-                {
-                    // Tell DWS to relay this request to another URI
-                    await requestConnection.SendResponse(200, _uri, HttpResponseType.URI);
-                }
-                else
-                {
-                    // Write this event to the console if possible
-                    if (!_quiet)
-                    {
-                        Console.WriteLine("Got new HTTP request from session {0}", request.SessionId);
-                    }
-
-                    // Only print a demo response in case no process is supposed to be started
-                    string response = $"This demo text has been returned from a third-party application.\n\nMethod: {_method}\nSession ID: {request.SessionId}";
-                    if (request.Headers.Count > 0)
-                    {
-                        response += "\n\nHeaders:";
-                        foreach (var kv in request.Headers)
-                        {
-                            response += $"\n{kv.Key} = {kv.Value}";
-                        }
-                    }
-                    if (request.Queries.Count > 0)
-                    {
-                        response += "\n\nQueries:";
-                        foreach (var kv in request.Queries)
-                        {
-                            response += $"\n{kv.Key} = {kv.Value}";
-                        }
-                    }
-                    if (!string.IsNullOrWhiteSpace(request.Body))
-                    {
-                        response += "\n\nBody:\n" + request.Body;
-                    }
-                    await requestConnection.SendResponse(200, response, HttpResponseType.PlainText);
-                }
-
             }
         }
     };
