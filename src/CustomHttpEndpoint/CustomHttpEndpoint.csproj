--- conflicted
+++ resolved
@@ -2,13 +2,8 @@
 
   <PropertyGroup>
     <OutputType>Exe</OutputType>
-<<<<<<< HEAD
     <TargetFramework>net5.0</TargetFramework>
-    <Version>3.3.0</Version>
-=======
-    <TargetFramework>netcoreapp3.1</TargetFramework>
-    <Version>3.2.2</Version>
->>>>>>> 2ba09042
+    <Version>3.3-b1</Version>
     <RepositoryUrl>https://github.com/Duet3D/DuetSoftwareFramework.git</RepositoryUrl>
     <RepositoryType>git</RepositoryType>
     <Authors>Christian Hammacher</Authors>
